package tor

import (
	"bytes"
	"errors"
	"fmt"
	"io/ioutil"
	"os"

	"github.com/lightningnetwork/lnd/keychain"
	"github.com/lightningnetwork/lnd/lnencrypt"
)

var (
	// ErrNoPrivateKey is an error returned by the OnionStore.PrivateKey
	// method when a private key hasn't yet been stored.
	ErrNoPrivateKey = errors.New("private key not found")

	// ErrEncryptedPrivateKey is an error returned by the AddOnion
	// method when a private key is encrypted, but the user requested
	// an unencrypted key.
	ErrEncryptedPrivateKey = errors.New("private key is encrypted")
)

// OnionType denotes the type of the onion service.
type OnionType int

const (
	// V2 denotes that the onion service is V2.
	V2 OnionType = iota

	// V3 denotes that the onion service is V3.
	V3

	// key parameter that Tor accepts for a new V2 service.
<<<<<<< HEAD
	v2keyParam = "RSA1024"

	// key parameter that Tor accepts for a new V3 service.
	v3keyParam = "ED25519-V3"
=======
	V2keyParam string = "RSA1024"

	// key parameter that Tor accepts for a new V3 service.
	V3keyParam string = "ED25519-V3"
>>>>>>> ae569f60
)

// OnionStore is a store containing information about a particular onion
// service.
type OnionStore interface {
	// StorePrivateKey stores the private key according to the
	// implementation of the OnionStore interface.
	StorePrivateKey(OnionType, []byte) error

	// PrivateKey retrieves a stored private key. If it is not found, then
	// ErrNoPrivateKey should be returned.
	PrivateKey(OnionType) ([]byte, error)

	// DeletePrivateKey securely removes the private key from the store.
	DeletePrivateKey(OnionType) error
}

// OnionFile is a file-based implementation of the OnionStore interface that
// stores an onion service's private key.
type OnionFile struct {
	privateKeyPath string
	privateKeyPerm os.FileMode
	encryptKey     bool
	keyRing        keychain.KeyRing
}

// A compile-time constraint to ensure OnionFile satisfies the OnionStore
// interface.
var _ OnionStore = (*OnionFile)(nil)

// NewOnionFile creates a file-based implementation of the OnionStore interface
// to store an onion service's private key.
func NewOnionFile(privateKeyPath string, privateKeyPerm os.FileMode,
	encryptKey bool, keyRing keychain.KeyRing) *OnionFile {
	return &OnionFile{
		privateKeyPath: privateKeyPath,
		privateKeyPerm: privateKeyPerm,
		encryptKey:     encryptKey,
		keyRing:        keyRing,
	}
}

// StorePrivateKey stores the private key at its expected path.
func (f *OnionFile) StorePrivateKey(_ OnionType, privateKey []byte) error {
	if f.encryptKey {
		var b bytes.Buffer
		payload := bytes.NewBuffer(privateKey)
<<<<<<< HEAD
		err := lnencrypt.EncryptPayloadToWriter(*payload, &b, f.keyRing)
		if err != nil {
			return err
		}
=======
		lnencrypt.EncryptPayloadToWriter(*payload, &b, f.keyRing)
>>>>>>> ae569f60
		privateKey = b.Bytes()
	}
	return ioutil.WriteFile(f.privateKeyPath, privateKey, f.privateKeyPerm)
}

// PrivateKey retrieves the private key from its expected path. If the file does
// not exist, then ErrNoPrivateKey is returned.
func (f *OnionFile) PrivateKey(_ OnionType) ([]byte, error) {
	if _, err := os.Stat(f.privateKeyPath); os.IsNotExist(err) {
		return nil, ErrNoPrivateKey
	}
	privateKey, err := ioutil.ReadFile(f.privateKeyPath)
	if err != nil {
		return nil, err
	}

	// If the privateKey doesn't start with either v2 or v3 key params
<<<<<<< HEAD
	// it's likely encrypted.
	if !bytes.HasPrefix(privateKey, []byte(v2keyParam)) &&
		!bytes.HasPrefix(privateKey, []byte(v3keyParam)) {
		// If the privateKey is encrypted but --tor.encryptkey
		// wasn't set we return an error
		if !f.encryptKey {
			return nil, ErrEncryptedPrivateKey
		}
		// Attempt to decrypt the key
=======
	// it's likely encrypted. Attempt to decrypt
	if !bytes.HasPrefix(privateKey, []byte(V2keyParam)) &&
		!bytes.HasPrefix(privateKey, []byte(V3keyParam)) {
>>>>>>> ae569f60
		reader := bytes.NewReader(privateKey)
		privateKey, err = lnencrypt.DecryptPayloadFromReader(reader, f.keyRing)
		if err != nil {
			return nil, err
		}
	}
	return privateKey, nil
}

// DeletePrivateKey removes the file containing the private key.
func (f *OnionFile) DeletePrivateKey(_ OnionType) error {
	return os.Remove(f.privateKeyPath)
}

// AddOnionConfig houses all of the required parameters in order to successfully
// create a new onion service or restore an existing one.
type AddOnionConfig struct {
	// Type denotes the type of the onion service that should be created.
	Type OnionType

	// VirtualPort is the externally reachable port of the onion address.
	VirtualPort int

	// TargetPorts is the set of ports that the service will be listening on
	// locally. The Tor server will use choose a random port from this set
	// to forward the traffic from the virtual port.
	//
	// NOTE: If nil/empty, the virtual port will be used as the only target
	// port.
	TargetPorts []int

	// Store is responsible for storing all onion service related
	// information.
	//
	// NOTE: If not specified, then nothing will be stored, making onion
	// services unrecoverable after shutdown.
	Store OnionStore
}

// AddOnion creates an onion service and returns its onion address. Once
// created, the new onion service will remain active until the connection
// between the controller and the Tor server is closed.
func (c *Controller) AddOnion(cfg AddOnionConfig) (*OnionAddr, error) {
	// Before sending the request to create an onion service to the Tor
	// server, we'll make sure that it supports V3 onion services if that
	// was the type requested.
	if cfg.Type == V3 {
		if err := supportsV3(c.version); err != nil {
			return nil, err
		}
	}

	// We'll start off by checking if the store contains an existing private
	// key. If it does not, then we should request the server to create a
	// new onion service and return its private key. Otherwise, we'll
	// request the server to recreate the onion server from our private key.
	var keyParam string
	switch cfg.Type {
	case V2:
<<<<<<< HEAD
		keyParam = "NEW:" + v2keyParam
	case V3:
		keyParam = "NEW:" + v3keyParam
=======
		keyParam = "NEW:" + V2keyParam
	case V3:
		keyParam = "NEW:" + V3keyParam
>>>>>>> ae569f60
	}

	if cfg.Store != nil {
		privateKey, err := cfg.Store.PrivateKey(cfg.Type)
		switch err {
		// Proceed to request a new onion service.
		case ErrNoPrivateKey:

		// Recover the onion service with the private key found.
		case nil:
			keyParam = string(privateKey)

		default:
			return nil, err
		}
	}

	// Now, we'll create a mapping from the virtual port to each target
	// port. If no target ports were specified, we'll use the virtual port
	// to provide a one-to-one mapping.
	var portParam string

	// Helper function which appends the correct Port param depending on
	// whether the user chose to use a custom target IP address or not.
	pushPortParam := func(targetPort int) {
		if c.targetIPAddress == "" {
			portParam += fmt.Sprintf("Port=%d,%d ", cfg.VirtualPort,
				targetPort)
		} else {
			portParam += fmt.Sprintf("Port=%d,%s:%d ", cfg.VirtualPort,
				c.targetIPAddress, targetPort)
		}
	}

	if len(cfg.TargetPorts) == 0 {
		pushPortParam(cfg.VirtualPort)
	} else {
		for _, targetPort := range cfg.TargetPorts {
			pushPortParam(targetPort)
		}
	}

	// Send the command to create the onion service to the Tor server and
	// await its response.
	cmd := fmt.Sprintf("ADD_ONION %s %s", keyParam, portParam)
	_, reply, err := c.sendCommand(cmd)
	if err != nil {
		return nil, err
	}

	// If successful, the reply from the server should be of the following
	// format, depending on whether a private key has been requested:
	//
	//	C: ADD_ONION RSA1024:[Blob Redacted] Port=80,8080
	//	S: 250-ServiceID=testonion1234567
	//	S: 250 OK
	//
	//	C: ADD_ONION NEW:RSA1024 Port=80,8080
	//	S: 250-ServiceID=testonion1234567
	//	S: 250-PrivateKey=RSA1024:[Blob Redacted]
	//	S: 250 OK
	//
	// We're interested in retrieving the service ID, which is the public
	// name of the service, and the private key if requested.
	replyParams := parseTorReply(reply)
	serviceID, ok := replyParams["ServiceID"]
	if !ok {
		return nil, errors.New("service id not found in reply")
	}

	// If a new onion service was created, use the new private key for storage
	newPrivateKey, ok := replyParams["PrivateKey"]
	if ok {
		keyParam = newPrivateKey
	}
	// If an onion store was provided, we'll store its private key to disk in
	// the event that it needs to be recreated later on.
	// We write the private key to disk every time in case the user toggles
	// the --tor.encryptkey flag.
	if cfg.Store != nil {
		err := cfg.Store.StorePrivateKey(cfg.Type, []byte(keyParam))
		if err != nil {
			return nil, fmt.Errorf("unable to write private key "+
				"to file: %v", err)
		}
	}

	// Finally, we'll return the onion address composed of the service ID,
	// along with the onion suffix, and the port this onion service can be
	// reached at externally.
	return &OnionAddr{
		OnionService: serviceID + ".onion",
		Port:         cfg.VirtualPort,
	}, nil
}<|MERGE_RESOLUTION|>--- conflicted
+++ resolved
@@ -33,17 +33,10 @@
 	V3
 
 	// key parameter that Tor accepts for a new V2 service.
-<<<<<<< HEAD
-	v2keyParam = "RSA1024"
-
-	// key parameter that Tor accepts for a new V3 service.
-	v3keyParam = "ED25519-V3"
-=======
 	V2keyParam string = "RSA1024"
 
 	// key parameter that Tor accepts for a new V3 service.
 	V3keyParam string = "ED25519-V3"
->>>>>>> ae569f60
 )
 
 // OnionStore is a store containing information about a particular onion
@@ -91,14 +84,10 @@
 	if f.encryptKey {
 		var b bytes.Buffer
 		payload := bytes.NewBuffer(privateKey)
-<<<<<<< HEAD
 		err := lnencrypt.EncryptPayloadToWriter(*payload, &b, f.keyRing)
 		if err != nil {
 			return err
 		}
-=======
-		lnencrypt.EncryptPayloadToWriter(*payload, &b, f.keyRing)
->>>>>>> ae569f60
 		privateKey = b.Bytes()
 	}
 	return ioutil.WriteFile(f.privateKeyPath, privateKey, f.privateKeyPerm)
@@ -116,21 +105,15 @@
 	}
 
 	// If the privateKey doesn't start with either v2 or v3 key params
-<<<<<<< HEAD
 	// it's likely encrypted.
-	if !bytes.HasPrefix(privateKey, []byte(v2keyParam)) &&
-		!bytes.HasPrefix(privateKey, []byte(v3keyParam)) {
+	if !bytes.HasPrefix(privateKey, []byte(V2keyParam)) &&
+		!bytes.HasPrefix(privateKey, []byte(V3keyParam)) {
 		// If the privateKey is encrypted but --tor.encryptkey
 		// wasn't set we return an error
 		if !f.encryptKey {
 			return nil, ErrEncryptedPrivateKey
 		}
 		// Attempt to decrypt the key
-=======
-	// it's likely encrypted. Attempt to decrypt
-	if !bytes.HasPrefix(privateKey, []byte(V2keyParam)) &&
-		!bytes.HasPrefix(privateKey, []byte(V3keyParam)) {
->>>>>>> ae569f60
 		reader := bytes.NewReader(privateKey)
 		privateKey, err = lnencrypt.DecryptPayloadFromReader(reader, f.keyRing)
 		if err != nil {
@@ -190,15 +173,9 @@
 	var keyParam string
 	switch cfg.Type {
 	case V2:
-<<<<<<< HEAD
-		keyParam = "NEW:" + v2keyParam
-	case V3:
-		keyParam = "NEW:" + v3keyParam
-=======
 		keyParam = "NEW:" + V2keyParam
 	case V3:
 		keyParam = "NEW:" + V3keyParam
->>>>>>> ae569f60
 	}
 
 	if cfg.Store != nil {
