package macaroons

import (
	"context"
	"encoding/hex"
	"fmt"
	"os"
	"path"

	"github.com/lightningnetwork/lnd/channeldb/kvdb"
	"google.golang.org/grpc"
	"google.golang.org/grpc/metadata"

	"gopkg.in/macaroon-bakery.v2/bakery"
	"gopkg.in/macaroon-bakery.v2/bakery/checkers"
	macaroon "gopkg.in/macaroon.v2"
)

var (
	// DBFilename is the filename within the data directory which contains
	// the macaroon stores.
	DBFilename = "macaroons.db"

	// PermissionEntityCustomURI is a special entity name for a permission
	// that does not describe an entity:action pair but instead specifies a
	// specific URI that needs to be granted access to. This can be used for
	// more fine-grained permissions where a macaroon only grants access to
	// certain methods instead of a whole list of methods that define the
	// same entity:action pairs. For example: uri:/lnrpc.Lightning/GetInfo
	// only gives access to the GetInfo call.
	PermissionEntityCustomURI = "uri"
)

// MacaroonValidator is an interface type that can check if macaroons are valid.
type MacaroonValidator interface {
	// ValidateMacaroon extracts the macaroon from the context's gRPC
	// metadata, checks its signature, makes sure all specified permissions
	// for the called method are contained within and finally ensures all
	// caveat conditions are met. A non-nil error is returned if any of the
	// checks fail.
	ValidateMacaroon(ctx context.Context,
		requiredPermissions []bakery.Op, fullMethod string) error
}

// Service encapsulates bakery.Bakery and adds a Close() method that zeroes the
// root key service encryption keys, as well as utility methods to validate a
// macaroon against the bakery and gRPC middleware for macaroon-based auth.
type Service struct {
	bakery.Bakery

	// Tells the Service if it should write macaroons to disk or not
	StatelessInit bool

	rks *RootKeyStorage

	// externalValidators is a map between an absolute gRPC URIs and the
	// corresponding external macaroon validator to be used for that URI.
	// If no external validator for an URI is specified, the service will
	// use the internal validator.
	externalValidators map[string]MacaroonValidator
}

// NewService returns a service backed by the macaroon Bolt DB stored in the
// passed directory. The `checks` argument can be any of the `Checker` type
// functions defined in this package, or a custom checker if desired. This
// constructor prevents double-registration of checkers to prevent panics, so
// listing the same checker more than once is not harmful. Default checkers,
// such as those for `allow`, `time-before`, `declared`, and `error` caveats
// are registered automatically and don't need to be added.
<<<<<<< HEAD
func NewService(dir, location string, checks ...Checker) (*Service, error) {
=======
func NewService(dir string, statelessInit bool, checks ...Checker) (*Service, error) {
>>>>>>> 4f11e443
	// Ensure that the path to the directory exists.
	if _, err := os.Stat(dir); os.IsNotExist(err) {
		if err := os.MkdirAll(dir, 0700); err != nil {
			return nil, err
		}
	}

	// Open the database that we'll use to store the primary macaroon key,
	// and all generated macaroons+caveats.
	macaroonDB, err := kvdb.Create(
		kvdb.BoltBackendName, path.Join(dir, DBFilename), true,
	)
	if err != nil {
		return nil, err
	}

	rootKeyStore, err := NewRootKeyStorage(macaroonDB)
	if err != nil {
		return nil, err
	}

	macaroonParams := bakery.BakeryParams{
		Location:     location,
		RootKeyStore: rootKeyStore,
		// No third-party caveat support for now.
		// TODO(aakselrod): Add third-party caveat support.
		Locator: nil,
		Key:     nil,
	}

	svc := bakery.New(macaroonParams)

	// Register all custom caveat checkers with the bakery's checker.
	// TODO(aakselrod): Add more checks as required.
	checker := svc.Checker.FirstPartyCaveatChecker.(*checkers.Checker)
	for _, check := range checks {
		cond, fun := check()
		if !isRegistered(checker, cond) {
			checker.Register(cond, "std", fun)
		}
	}

<<<<<<< HEAD
	return &Service{
		Bakery:             *svc,
		rks:                rootKeyStore,
		externalValidators: make(map[string]MacaroonValidator),
	}, nil
=======
	return &Service{*svc, statelessInit, rootKeyStore}, nil
>>>>>>> 4f11e443
}

// isRegistered checks to see if the required checker has already been
// registered in order to avoid a panic caused by double registration.
func isRegistered(c *checkers.Checker, name string) bool {
	if c == nil {
		return false
	}

	for _, info := range c.Info() {
		if info.Name == name &&
			info.Prefix == "" &&
			info.Namespace == "std" {
			return true
		}
	}

	return false
}

// RegisterExternalValidator registers a custom, external macaroon validator for
// the specified absolute gRPC URI. That validator is then fully responsible to
// make sure any macaroon passed for a request to that URI is valid and
// satisfies all conditions.
func (svc *Service) RegisterExternalValidator(fullMethod string,
	validator MacaroonValidator) error {

	if validator == nil {
		return fmt.Errorf("validator cannot be nil")
	}

	_, ok := svc.externalValidators[fullMethod]
	if ok {
		return fmt.Errorf("external validator for method %s already "+
			"registered", fullMethod)
	}

	svc.externalValidators[fullMethod] = validator
	return nil
}

// UnaryServerInterceptor is a GRPC interceptor that checks whether the
// request is authorized by the included macaroons.
func (svc *Service) UnaryServerInterceptor(
	permissionMap map[string][]bakery.Op) grpc.UnaryServerInterceptor {

	return func(ctx context.Context, req interface{},
		info *grpc.UnaryServerInfo,
		handler grpc.UnaryHandler) (interface{}, error) {

		uriPermissions, ok := permissionMap[info.FullMethod]
		if !ok {
			return nil, fmt.Errorf("%s: unknown permissions "+
				"required for method", info.FullMethod)
		}

		// Find out if there is an external validator registered for
		// this method. Fall back to the internal one if there isn't.
		validator, ok := svc.externalValidators[info.FullMethod]
		if !ok {
			validator = svc
		}

		// Now that we know what validator to use, let it do its work.
		err := validator.ValidateMacaroon(
			ctx, uriPermissions, info.FullMethod,
		)
		if err != nil {
			return nil, err
		}

		return handler(ctx, req)
	}
}

// StreamServerInterceptor is a GRPC interceptor that checks whether the
// request is authorized by the included macaroons.
func (svc *Service) StreamServerInterceptor(
	permissionMap map[string][]bakery.Op) grpc.StreamServerInterceptor {

	return func(srv interface{}, ss grpc.ServerStream,
		info *grpc.StreamServerInfo, handler grpc.StreamHandler) error {

		uriPermissions, ok := permissionMap[info.FullMethod]
		if !ok {
			return fmt.Errorf("%s: unknown permissions required "+
				"for method", info.FullMethod)
		}

		// Find out if there is an external validator registered for
		// this method. Fall back to the internal one if there isn't.
		validator, ok := svc.externalValidators[info.FullMethod]
		if !ok {
			validator = svc
		}

		// Now that we know what validator to use, let it do its work.
		err := validator.ValidateMacaroon(
			ss.Context(), uriPermissions, info.FullMethod,
		)
		if err != nil {
			return err
		}

		return handler(srv, ss)
	}
}

// ValidateMacaroon validates the capabilities of a given request given a
// bakery service, context, and uri. Within the passed context.Context, we
// expect a macaroon to be encoded as request metadata using the key
// "macaroon".
func (svc *Service) ValidateMacaroon(ctx context.Context,
	requiredPermissions []bakery.Op, fullMethod string) error {

	// Get macaroon bytes from context and unmarshal into macaroon.
	md, ok := metadata.FromIncomingContext(ctx)
	if !ok {
		return fmt.Errorf("unable to get metadata from context")
	}
	if len(md["macaroon"]) != 1 {
		return fmt.Errorf("expected 1 macaroon, got %d",
			len(md["macaroon"]))
	}

	// With the macaroon obtained, we'll now decode the hex-string
	// encoding, then unmarshal it from binary into its concrete struct
	// representation.
	macBytes, err := hex.DecodeString(md["macaroon"][0])
	if err != nil {
		return err
	}
	mac := &macaroon.Macaroon{}
	err = mac.UnmarshalBinary(macBytes)
	if err != nil {
		return err
	}

	// Check the method being called against the permitted operation, the
	// expiration time and IP address and return the result.
	authChecker := svc.Checker.Auth(macaroon.Slice{mac})
	_, err = authChecker.Allow(ctx, requiredPermissions...)

	// If the macaroon contains broad permissions and checks out, we're
	// done.
	if err == nil {
		return nil
	}

	// To also allow the special permission of "uri:<FullMethod>" to be a
	// valid permission, we need to check it manually in case there is no
	// broader scope permission defined.
	_, err = authChecker.Allow(ctx, bakery.Op{
		Entity: PermissionEntityCustomURI,
		Action: fullMethod,
	})
	return err
}

// Close closes the database that underlies the RootKeyStore and zeroes the
// encryption keys.
func (svc *Service) Close() error {
	return svc.rks.Close()
}

// CreateUnlock calls the underlying root key store's CreateUnlock and returns
// the result.
func (svc *Service) CreateUnlock(password *[]byte) error {
	return svc.rks.CreateUnlock(password)
}

// GenerateNewRootKey calls the underlying root key store's GenerateNewRootKey
// and returns the result.
func (svc *Service) GenerateNewRootKey() error {
	return svc.rks.GenerateNewRootKey()
}

// ChangePassword calls the underlying root key store's ChangePassword and
// returns the result.
func (svc *Service) ChangePassword(oldPw, newPw []byte) error {
	return svc.rks.ChangePassword(oldPw, newPw)
}<|MERGE_RESOLUTION|>--- conflicted
+++ resolved
@@ -67,11 +67,8 @@
 // listing the same checker more than once is not harmful. Default checkers,
 // such as those for `allow`, `time-before`, `declared`, and `error` caveats
 // are registered automatically and don't need to be added.
-<<<<<<< HEAD
-func NewService(dir, location string, checks ...Checker) (*Service, error) {
-=======
-func NewService(dir string, statelessInit bool, checks ...Checker) (*Service, error) {
->>>>>>> 4f11e443
+func NewService(dir, location string, statelessInit bool, checks ...Checker) (*Service, error) {
+
 	// Ensure that the path to the directory exists.
 	if _, err := os.Stat(dir); os.IsNotExist(err) {
 		if err := os.MkdirAll(dir, 0700); err != nil {
@@ -114,15 +111,12 @@
 		}
 	}
 
-<<<<<<< HEAD
 	return &Service{
 		Bakery:             *svc,
 		rks:                rootKeyStore,
+		StatelessInit:      statelessInit,
 		externalValidators: make(map[string]MacaroonValidator),
 	}, nil
-=======
-	return &Service{*svc, statelessInit, rootKeyStore}, nil
->>>>>>> 4f11e443
 }
 
 // isRegistered checks to see if the required checker has already been
