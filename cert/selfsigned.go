package cert

import (
	"bytes"
	"crypto/ecdsa"
	"crypto/elliptic"
	"crypto/rand"
	"crypto/x509"
	"crypto/x509/pkix"
	"encoding/pem"
	"fmt"
	"io/ioutil"
	"math/big"
	"net"
	"os"
	"time"

	"github.com/lightningnetwork/lnd/keychain"
	"github.com/lightningnetwork/lnd/lnencrypt"
)

const (
	// DefaultAutogenValidity is the default validity of a self-signed
	// certificate. The value corresponds to 14 months
	// (14 months * 30 days * 24 hours).
	DefaultAutogenValidity = 14 * 30 * 24 * time.Hour
)

var (
	// End of ASN.1 time.
	endOfTime = time.Date(2049, 12, 31, 23, 59, 59, 0, time.UTC)

	// Max serial number.
	serialNumberLimit = new(big.Int).Lsh(big.NewInt(1), 128)
)

// ipAddresses returns the parserd IP addresses to use when creating the TLS
// certificate. If tlsDisableAutofill is true, we don't include interface
// addresses to protect users privacy.
func ipAddresses(tlsExtraIPs []string, tlsDisableAutofill bool) ([]net.IP, error) {
	// Collect the host's IP addresses, including loopback, in a slice.
	ipAddresses := []net.IP{net.ParseIP("127.0.0.1"), net.ParseIP("::1")}

	// addIP appends an IP address only if it isn't already in the slice.
	addIP := func(ipAddr net.IP) {
		for _, ip := range ipAddresses {
			if ip.Equal(ipAddr) {
				return
			}
		}
		ipAddresses = append(ipAddresses, ipAddr)
	}

	// To protect their privacy, some users might not want to have all
	// their network addresses include in the certificate as this could
	// leak sensitive information.
	if !tlsDisableAutofill {
		// Add all the interface IPs that aren't already in the slice.
		addrs, err := net.InterfaceAddrs()
		if err != nil {
			return nil, err
		}
		for _, a := range addrs {
			ipAddr, _, err := net.ParseCIDR(a.String())
			if err == nil {
				addIP(ipAddr)
			}
		}
	}

	// Add extra IPs to the slice.
	for _, ip := range tlsExtraIPs {
		ipAddr := net.ParseIP(ip)
		if ipAddr != nil {
			addIP(ipAddr)
		}
	}

	return ipAddresses, nil
}

// dnsNames returns the host and DNS names to use when creating the TLS
// ceftificate.
func dnsNames(tlsExtraDomains []string, tlsDisableAutofill bool) (string, []string) {
	// Collect the host's names into a slice.
	host, err := os.Hostname()

	// To further protect their privacy, some users might not want
	// to have their hostname include in the certificate as this could
	// leak sensitive information.
	if err != nil || tlsDisableAutofill {
		// Nothing much we can do here, other than falling back to
		// localhost as fallback. A hostname can still be provided with
		// the tlsExtraDomain parameter if the problem persists on a
		// system.
		host = "localhost"
	}

	dnsNames := []string{host}
	if host != "localhost" {
		dnsNames = append(dnsNames, "localhost")
	}
	dnsNames = append(dnsNames, tlsExtraDomains...)

	// Because we aren't including the hostname in the certificate when
	// tlsDisableAutofill is set, we will use the first extra domain
	// specified by the user, if it's set, as the Common Name.
	if tlsDisableAutofill && len(tlsExtraDomains) > 0 {
		host = tlsExtraDomains[0]
	}

	// Also add fake hostnames for unix sockets, otherwise hostname
	// verification will fail in the client.
	dnsNames = append(dnsNames, "unix", "unixpacket")

	// Also add hostnames for 'bufconn' which is the hostname used for the
	// in-memory connections used on mobile.
	dnsNames = append(dnsNames, "bufconn")

	return host, dnsNames
}

// IsOutdated returns whether the given certificate is outdated w.r.t. the IPs
// and domains given. The certificate is considered up to date if it was
// created with _exactly_ the IPs and domains given.
func IsOutdated(cert *x509.Certificate, tlsExtraIPs,
	tlsExtraDomains []string, tlsDisableAutofill bool) (bool, error) {

	// Parse the slice of IP strings.
	ips, err := ipAddresses(tlsExtraIPs, tlsDisableAutofill)
	if err != nil {
		return false, err
	}

	// To not consider the certificate outdated if it has duplicate IPs or
	// if only the order has changed, we create two maps from the slice of
	// IPs to compare.
	ips1 := make(map[string]net.IP)
	for _, ip := range ips {
		ips1[ip.String()] = ip
	}

	ips2 := make(map[string]net.IP)
	for _, ip := range cert.IPAddresses {
		ips2[ip.String()] = ip
	}

	// If the certificate has a different number of IP addresses, it is
	// definitely out of date.
	if len(ips1) != len(ips2) {
		return true, nil
	}

	// Go through each IP address, and check that they are equal. We expect
	// both the string representation and the exact IP to match.
	for s, ip1 := range ips1 {
		// Assert the IP string is found in both sets.
		ip2, ok := ips2[s]
		if !ok {
			return true, nil
		}

		// And that the IPs are considered equal.
		if !ip1.Equal(ip2) {
			return true, nil
		}
	}

	// Get the full list of DNS names to use.
	_, dnsNames := dnsNames(tlsExtraDomains, tlsDisableAutofill)

	// We do the same kind of deduplication for the DNS names.
	dns1 := make(map[string]struct{})
	for _, n := range cert.DNSNames {
		dns1[n] = struct{}{}
	}

	dns2 := make(map[string]struct{})
	for _, n := range dnsNames {
		dns2[n] = struct{}{}
	}

	// If the number of domains are different, it is out of date.
	if len(dns1) != len(dns2) {
		return true, nil
	}

	// Similarly, check that each DNS name matches what is found in the
	// certificate.
	for k := range dns1 {
		if _, ok := dns2[k]; !ok {
			return true, nil
		}
	}

	// Certificate was up-to-date.
	return false, nil
}

// GenCertPair generates a key/cert pair to the paths provided if defined.
// The bytes of the generated certificate and private key are returned.
//
// The auto-generated certificates should *not* be used in production for public
// access as they're self-signed and don't necessarily contain all of the
// desired hostnames for the service. For production/public use, consider a
// real PKI.
//
// This function is adapted from https://github.com/btcsuite/btcd and
// https://github.com/btcsuite/btcutil
func GenCertPair(org, certFile, keyFile string, tlsExtraIPs,
<<<<<<< HEAD
	tlsExtraDomains []string, tlsDisableAutofill bool,
	certValidity time.Duration) error {
=======
	tlsExtraDomains []string, certValidity time.Duration, encryptKey bool,
	keyRing keychain.KeyRing) ([]byte, []byte, error) {
>>>>>>> 0e897e9c

	now := time.Now()
	validUntil := now.Add(certValidity)

	// Check that the certificate validity isn't past the ASN.1 end of time.
	if validUntil.After(endOfTime) {
		validUntil = endOfTime
	}

	// Generate a serial number that's below the serialNumberLimit.
	serialNumber, err := rand.Int(rand.Reader, serialNumberLimit)
	if err != nil {
		return nil, nil, fmt.Errorf("failed to generate serial number: %s", err)
	}

	// Get all DNS names and IP addresses to use when creating the
	// certificate.
	host, dnsNames := dnsNames(tlsExtraDomains, tlsDisableAutofill)
	ipAddresses, err := ipAddresses(tlsExtraIPs, tlsDisableAutofill)
	if err != nil {
		return nil, nil, err
	}

	// Generate a private key for the certificate.
	priv, err := ecdsa.GenerateKey(elliptic.P256(), rand.Reader)
	if err != nil {
		return nil, nil, err
	}

	// Construct the certificate template.
	template := x509.Certificate{
		SerialNumber: serialNumber,
		Subject: pkix.Name{
			Organization: []string{org},
			CommonName:   host,
		},
		NotBefore: now.Add(-time.Hour * 24),
		NotAfter:  validUntil,

		KeyUsage: x509.KeyUsageKeyEncipherment |
			x509.KeyUsageDigitalSignature | x509.KeyUsageCertSign,
		ExtKeyUsage:           []x509.ExtKeyUsage{x509.ExtKeyUsageServerAuth},
		IsCA:                  true, // so can sign self.
		BasicConstraintsValid: true,

		DNSNames:    dnsNames,
		IPAddresses: ipAddresses,
	}

	derBytes, err := x509.CreateCertificate(rand.Reader, &template,
		&template, &priv.PublicKey, priv)
	if err != nil {
		return nil, nil, fmt.Errorf("failed to create certificate: %v", err)
	}

	certBuf := &bytes.Buffer{}
	err = pem.Encode(certBuf, &pem.Block{Type: "CERTIFICATE",
		Bytes: derBytes})
	if err != nil {
		return nil, nil, fmt.Errorf("failed to encode certificate: %v", err)
	}

	keybytes, err := x509.MarshalECPrivateKey(priv)
	if err != nil {
		return nil, nil, fmt.Errorf("unable to encode privkey: %v", err)
	}
	keyBuf := &bytes.Buffer{}
	err = pem.Encode(keyBuf, &pem.Block{Type: "EC PRIVATE KEY",
		Bytes: keybytes})
	if err != nil {
		return nil, nil, fmt.Errorf("failed to encode private key: %v", err)
	}

	// Write cert and key files. Ensures the paths are defined before writing.
	if certFile != "" {
		if err = ioutil.WriteFile(certFile, certBuf.Bytes(), 0644); err != nil {
			return nil, nil, err
		}
	}
	if keyFile != "" {
		keyPayload := keyBuf.Bytes()
		// If the user requests the TLS key to be encrypted on disk we do so
		if encryptKey {
			var b bytes.Buffer
			lnencrypt.EncryptPayloadToWriter(*keyBuf, &b, keyRing)
			keyPayload = b.Bytes()
		}
		if err = ioutil.WriteFile(keyFile, keyPayload, 0600); err != nil {
			os.Remove(certFile)
			return nil, nil, err
		}
	}

	return certBuf.Bytes(), keyBuf.Bytes(), nil
}<|MERGE_RESOLUTION|>--- conflicted
+++ resolved
@@ -208,13 +208,8 @@
 // This function is adapted from https://github.com/btcsuite/btcd and
 // https://github.com/btcsuite/btcutil
 func GenCertPair(org, certFile, keyFile string, tlsExtraIPs,
-<<<<<<< HEAD
-	tlsExtraDomains []string, tlsDisableAutofill bool,
-	certValidity time.Duration) error {
-=======
-	tlsExtraDomains []string, certValidity time.Duration, encryptKey bool,
-	keyRing keychain.KeyRing) ([]byte, []byte, error) {
->>>>>>> 0e897e9c
+	tlsExtraDomains []string, tlsDisableAutofill bool, certValidity time.Duration,
+	encryptKey bool, keyRing keychain.KeyRing) ([]byte, []byte, error) {
 
 	now := time.Now()
 	validUntil := now.Add(certValidity)
@@ -256,8 +251,8 @@
 
 		KeyUsage: x509.KeyUsageKeyEncipherment |
 			x509.KeyUsageDigitalSignature | x509.KeyUsageCertSign,
-		ExtKeyUsage:           []x509.ExtKeyUsage{x509.ExtKeyUsageServerAuth},
-		IsCA:                  true, // so can sign self.
+		ExtKeyUsage: []x509.ExtKeyUsage{x509.ExtKeyUsageServerAuth},
+		IsCA:        true, // so can sign self.
 		BasicConstraintsValid: true,
 
 		DNSNames:    dnsNames,
