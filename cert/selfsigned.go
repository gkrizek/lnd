package cert

import (
	"bytes"
	"crypto/ecdsa"
	"crypto/elliptic"
	"crypto/rand"
	"crypto/rsa"
	"crypto/x509"
	"crypto/x509/pkix"
	"encoding/pem"
	"fmt"
	"io/ioutil"
	"math/big"
	"net"
	"os"
	"time"

	"github.com/lightningnetwork/lnd/keychain"
	"github.com/lightningnetwork/lnd/lnencrypt"
)

const (
	// DefaultAutogenValidity is the default validity of a self-signed
	// certificate. The value corresponds to 14 months
	// (14 months * 30 days * 24 hours).
	DefaultAutogenValidity = 14 * 30 * 24 * time.Hour
)

var (
	// End of ASN.1 time.
	endOfTime = time.Date(2049, 12, 31, 23, 59, 59, 0, time.UTC)

	// Max serial number.
	serialNumberLimit = new(big.Int).Lsh(big.NewInt(1), 128)
)

// ipAddresses returns the parserd IP addresses to use when creating the TLS
<<<<<<< HEAD
// certificate. If tlsDisableAutofill is true, we don't include interface
// addresses to protect users privacy.
func ipAddresses(tlsExtraIPs []string, tlsDisableAutofill bool) ([]net.IP, error) {
=======
// certificate.
func ipAddresses(tlsExtraIPs []string, TLSDisableAutofill bool) ([]net.IP, error) {
>>>>>>> ae569f60
	// Collect the host's IP addresses, including loopback, in a slice.
	ipAddresses := []net.IP{net.ParseIP("127.0.0.1"), net.ParseIP("::1")}

	// addIP appends an IP address only if it isn't already in the slice.
	addIP := func(ipAddr net.IP) {
		for _, ip := range ipAddresses {
			if ip.Equal(ipAddr) {
				return
			}
		}
		ipAddresses = append(ipAddresses, ipAddr)
	}

<<<<<<< HEAD
	// To protect their privacy, some users might not want to have all
	// their network addresses include in the certificate as this could
	// leak sensitive information.
	if !tlsDisableAutofill {
=======
	// If TLSDisableAutofill is false, then add network inteface IPs
	if !TLSDisableAutofill {
>>>>>>> ae569f60
		// Add all the interface IPs that aren't already in the slice.
		addrs, err := net.InterfaceAddrs()
		if err != nil {
			return nil, err
		}
		for _, a := range addrs {
			ipAddr, _, err := net.ParseCIDR(a.String())
			if err == nil {
				addIP(ipAddr)
			}
		}
	}

	// Add extra IPs to the slice.
	for _, ip := range tlsExtraIPs {
		ipAddr := net.ParseIP(ip)
		if ipAddr != nil {
			addIP(ipAddr)
		}
	}

	return ipAddresses, nil
}

// dnsNames returns the host and DNS names to use when creating the TLS
// ceftificate.
<<<<<<< HEAD
func dnsNames(tlsExtraDomains []string, tlsDisableAutofill bool) (string, []string) {
	// Collect the host's names into a slice.
	host, err := os.Hostname()

	// To further protect their privacy, some users might not want
	// to have their hostname include in the certificate as this could
	// leak sensitive information.
	if err != nil || tlsDisableAutofill {
=======
func dnsNames(tlsExtraDomains []string, TLSDisableAutofill bool) (string, []string) {
	// Collect the host's names into a slice.
	host, err := os.Hostname()
	// If TLSDisableAutofill is true, don't use the hostname
	if err != nil || TLSDisableAutofill {
>>>>>>> ae569f60
		// Nothing much we can do here, other than falling back to
		// localhost as fallback. A hostname can still be provided with
		// the tlsExtraDomain parameter if the problem persists on a
		// system.
		host = "localhost"
	}

	dnsNames := []string{host}
	if host != "localhost" {
		dnsNames = append(dnsNames, "localhost")
	}
	dnsNames = append(dnsNames, tlsExtraDomains...)
	// if TLSDisableAutofill is true and there is an extra domain set,
	// use the first one as the Comman Name
	if TLSDisableAutofill && len(tlsExtraDomains) > 0 {
		host = tlsExtraDomains[0]
	}

	// Because we aren't including the hostname in the certificate when
	// tlsDisableAutofill is set, we will use the first extra domain
	// specified by the user, if it's set, as the Common Name.
	if tlsDisableAutofill && len(tlsExtraDomains) > 0 {
		host = tlsExtraDomains[0]
	}

	// Also add fake hostnames for unix sockets, otherwise hostname
	// verification will fail in the client.
	dnsNames = append(dnsNames, "unix", "unixpacket")

	// Also add hostnames for 'bufconn' which is the hostname used for the
	// in-memory connections used on mobile.
	dnsNames = append(dnsNames, "bufconn")

	return host, dnsNames
}

// IsOutdated returns whether the given certificate is outdated w.r.t. the IPs
// and domains given. The certificate is considered up to date if it was
// created with _exactly_ the IPs and domains given.
func IsOutdated(cert *x509.Certificate, tlsExtraIPs,
<<<<<<< HEAD
	tlsExtraDomains []string, tlsDisableAutofill bool) (bool, error) {

	// Parse the slice of IP strings.
	ips, err := ipAddresses(tlsExtraIPs, tlsDisableAutofill)
=======
	tlsExtraDomains []string, TLSDisableAutofill bool) (bool, error) {

	// Parse the slice of IP strings.
	ips, err := ipAddresses(tlsExtraIPs, TLSDisableAutofill)
>>>>>>> ae569f60
	if err != nil {
		return false, err
	}

	// To not consider the certificate outdated if it has duplicate IPs or
	// if only the order has changed, we create two maps from the slice of
	// IPs to compare.
	ips1 := make(map[string]net.IP)
	for _, ip := range ips {
		ips1[ip.String()] = ip
	}

	ips2 := make(map[string]net.IP)
	for _, ip := range cert.IPAddresses {
		ips2[ip.String()] = ip
	}

	// If the certificate has a different number of IP addresses, it is
	// definitely out of date.
	if len(ips1) != len(ips2) {
		return true, nil
	}

	// Go through each IP address, and check that they are equal. We expect
	// both the string representation and the exact IP to match.
	for s, ip1 := range ips1 {
		// Assert the IP string is found in both sets.
		ip2, ok := ips2[s]
		if !ok {
			return true, nil
		}

		// And that the IPs are considered equal.
		if !ip1.Equal(ip2) {
			return true, nil
		}
	}

	// Get the full list of DNS names to use.
<<<<<<< HEAD
	_, dnsNames := dnsNames(tlsExtraDomains, tlsDisableAutofill)
=======
	_, dnsNames := dnsNames(tlsExtraDomains, TLSDisableAutofill)
>>>>>>> ae569f60

	// We do the same kind of deduplication for the DNS names.
	dns1 := make(map[string]struct{})
	for _, n := range cert.DNSNames {
		dns1[n] = struct{}{}
	}

	dns2 := make(map[string]struct{})
	for _, n := range dnsNames {
		dns2[n] = struct{}{}
	}

	// If the number of domains are different, it is out of date.
	if len(dns1) != len(dns2) {
		return true, nil
	}

	// Similarly, check that each DNS name matches what is found in the
	// certificate.
	for k := range dns1 {
		if _, ok := dns2[k]; !ok {
			return true, nil
		}
	}

	// Certificate was up-to-date.
	return false, nil
}

// GenCertPair generates a key/cert pair to the paths provided if defined.
// The bytes of the generated certificate and private key are returned.
//
// The auto-generated certificates should *not* be used in production for public
// access as they're self-signed and don't necessarily contain all of the
// desired hostnames for the service. For production/public use, consider a
// real PKI.
//
// This function is adapted from https://github.com/btcsuite/btcd and
// https://github.com/btcsuite/btcutil
func GenCertPair(org, certFile, keyFile string, tlsExtraIPs,
<<<<<<< HEAD
	tlsExtraDomains []string, tlsDisableAutofill bool, certValidity time.Duration,
	encryptKey bool, keyRing keychain.KeyRing) ([]byte, []byte, error) {
=======
	tlsExtraDomains []string, certValidity time.Duration, encryptKey bool,
	keyRing keychain.KeyRing, TLSDisableAutofill bool, keyType string) ([]byte, []byte, error) {
>>>>>>> ae569f60

	now := time.Now()
	validUntil := now.Add(certValidity)

	// Check that the certificate validity isn't past the ASN.1 end of time.
	if validUntil.After(endOfTime) {
		validUntil = endOfTime
	}

	// Generate a serial number that's below the serialNumberLimit.
	serialNumber, err := rand.Int(rand.Reader, serialNumberLimit)
	if err != nil {
		return nil, nil, fmt.Errorf("failed to generate serial number: %s", err)
	}

	// Get all DNS names and IP addresses to use when creating the
	// certificate.
<<<<<<< HEAD
	host, dnsNames := dnsNames(tlsExtraDomains, tlsDisableAutofill)
	ipAddresses, err := ipAddresses(tlsExtraIPs, tlsDisableAutofill)
	if err != nil {
		return nil, nil, err
	}

	// Generate a private key for the certificate.
	priv, err := ecdsa.GenerateKey(elliptic.P256(), rand.Reader)
	if err != nil {
		return nil, nil, err
=======
	host, dnsNames := dnsNames(tlsExtraDomains, TLSDisableAutofill)
	ipAddresses, err := ipAddresses(tlsExtraIPs, TLSDisableAutofill)
	if err != nil {
		return nil, nil, err
>>>>>>> ae569f60
	}

	// Construct the certificate template.
	template := x509.Certificate{
		SerialNumber: serialNumber,
		Subject: pkix.Name{
			Organization: []string{org},
			CommonName:   host,
		},
		NotBefore: now.Add(-time.Hour * 24),
		NotAfter:  validUntil,

		KeyUsage: x509.KeyUsageKeyEncipherment |
			x509.KeyUsageDigitalSignature | x509.KeyUsageCertSign,
		ExtKeyUsage: []x509.ExtKeyUsage{x509.ExtKeyUsageServerAuth},
		IsCA:        true, // so can sign self.
		BasicConstraintsValid: true,

		DNSNames:    dnsNames,
		IPAddresses: ipAddresses,
	}

<<<<<<< HEAD
	derBytes, err := x509.CreateCertificate(rand.Reader, &template,
		&template, &priv.PublicKey, priv)
	if err != nil {
		return nil, nil, fmt.Errorf("failed to create certificate: %v", err)
=======
	// Generate a private key for the certificate.
	var derBytes []byte
	var keyBytes []byte
	var encodeString string
	if keyType == "ec" {
		priv, err := ecdsa.GenerateKey(elliptic.P256(), rand.Reader)
		if err != nil {
			return nil, nil, err
		}

		derBytes, err = x509.CreateCertificate(rand.Reader, &template,
			&template, &priv.PublicKey, priv)
		if err != nil {
			return nil, nil, fmt.Errorf("failed to create certificate: %v", err)
		}

		keyBytes, err = x509.MarshalECPrivateKey(priv)
		if err != nil {
			return nil, nil, fmt.Errorf("unable to encode privkey: %v", err)
		}
		encodeString = "EC PRIVATE KEY"
	} else if keyType == "rsa" {
		priv, err := rsa.GenerateKey(rand.Reader, 2048)
		if err != nil {
			return nil, nil, err
		}

		derBytes, err = x509.CreateCertificate(rand.Reader, &template,
			&template, &priv.PublicKey, priv)
		if err != nil {
			return nil, nil, fmt.Errorf("failed to create certificate: %v", err)
		}

		keyBytes = x509.MarshalPKCS1PrivateKey(priv)
		if err != nil {
			return nil, nil, fmt.Errorf("unable to encode privkey: %v", err)
		}
		encodeString = "RSA PRIVATE KEY"
	} else {
		return nil, nil, fmt.Errorf("Unknown keyType: %s", keyType)
>>>>>>> ae569f60
	}

	certBuf := &bytes.Buffer{}
	err = pem.Encode(certBuf, &pem.Block{Type: "CERTIFICATE",
		Bytes: derBytes})
	if err != nil {
		return nil, nil, fmt.Errorf("failed to encode certificate: %v", err)
	}

<<<<<<< HEAD
	keybytes, err := x509.MarshalECPrivateKey(priv)
	if err != nil {
		return nil, nil, fmt.Errorf("unable to encode privkey: %v", err)
	}
=======
>>>>>>> ae569f60
	keyBuf := &bytes.Buffer{}
	err = pem.Encode(keyBuf, &pem.Block{Type: encodeString,
		Bytes: keyBytes})
	if err != nil {
		return nil, nil, fmt.Errorf("failed to encode private key: %v", err)
	}

	// Write cert and key files. Ensures the paths are defined before writing.
	if certFile != "" {
		if err = ioutil.WriteFile(certFile, certBuf.Bytes(), 0644); err != nil {
			return nil, nil, err
		}
	}
	if keyFile != "" {
		keyPayload := keyBuf.Bytes()
<<<<<<< HEAD
		// If the user requests the TLS key to be encrypted on disk we do so
=======
		// If enabled, encrypt the TLS private key on disk
>>>>>>> ae569f60
		if encryptKey {
			var b bytes.Buffer
			lnencrypt.EncryptPayloadToWriter(*keyBuf, &b, keyRing)
			keyPayload = b.Bytes()
		}
		if err = ioutil.WriteFile(keyFile, keyPayload, 0600); err != nil {
			os.Remove(certFile)
			return nil, nil, err
		}
	}

	return certBuf.Bytes(), keyBuf.Bytes(), nil
}<|MERGE_RESOLUTION|>--- conflicted
+++ resolved
@@ -36,14 +36,9 @@
 )
 
 // ipAddresses returns the parserd IP addresses to use when creating the TLS
-<<<<<<< HEAD
 // certificate. If tlsDisableAutofill is true, we don't include interface
 // addresses to protect users privacy.
 func ipAddresses(tlsExtraIPs []string, tlsDisableAutofill bool) ([]net.IP, error) {
-=======
-// certificate.
-func ipAddresses(tlsExtraIPs []string, TLSDisableAutofill bool) ([]net.IP, error) {
->>>>>>> ae569f60
 	// Collect the host's IP addresses, including loopback, in a slice.
 	ipAddresses := []net.IP{net.ParseIP("127.0.0.1"), net.ParseIP("::1")}
 
@@ -57,15 +52,10 @@
 		ipAddresses = append(ipAddresses, ipAddr)
 	}
 
-<<<<<<< HEAD
 	// To protect their privacy, some users might not want to have all
 	// their network addresses include in the certificate as this could
 	// leak sensitive information.
 	if !tlsDisableAutofill {
-=======
-	// If TLSDisableAutofill is false, then add network inteface IPs
-	if !TLSDisableAutofill {
->>>>>>> ae569f60
 		// Add all the interface IPs that aren't already in the slice.
 		addrs, err := net.InterfaceAddrs()
 		if err != nil {
@@ -92,7 +82,6 @@
 
 // dnsNames returns the host and DNS names to use when creating the TLS
 // ceftificate.
-<<<<<<< HEAD
 func dnsNames(tlsExtraDomains []string, tlsDisableAutofill bool) (string, []string) {
 	// Collect the host's names into a slice.
 	host, err := os.Hostname()
@@ -101,13 +90,6 @@
 	// to have their hostname include in the certificate as this could
 	// leak sensitive information.
 	if err != nil || tlsDisableAutofill {
-=======
-func dnsNames(tlsExtraDomains []string, TLSDisableAutofill bool) (string, []string) {
-	// Collect the host's names into a slice.
-	host, err := os.Hostname()
-	// If TLSDisableAutofill is true, don't use the hostname
-	if err != nil || TLSDisableAutofill {
->>>>>>> ae569f60
 		// Nothing much we can do here, other than falling back to
 		// localhost as fallback. A hostname can still be provided with
 		// the tlsExtraDomain parameter if the problem persists on a
@@ -120,9 +102,9 @@
 		dnsNames = append(dnsNames, "localhost")
 	}
 	dnsNames = append(dnsNames, tlsExtraDomains...)
-	// if TLSDisableAutofill is true and there is an extra domain set,
+	// if tlsDisableAutofill is true and there is an extra domain set,
 	// use the first one as the Comman Name
-	if TLSDisableAutofill && len(tlsExtraDomains) > 0 {
+	if tlsDisableAutofill && len(tlsExtraDomains) > 0 {
 		host = tlsExtraDomains[0]
 	}
 
@@ -148,17 +130,10 @@
 // and domains given. The certificate is considered up to date if it was
 // created with _exactly_ the IPs and domains given.
 func IsOutdated(cert *x509.Certificate, tlsExtraIPs,
-<<<<<<< HEAD
 	tlsExtraDomains []string, tlsDisableAutofill bool) (bool, error) {
 
 	// Parse the slice of IP strings.
 	ips, err := ipAddresses(tlsExtraIPs, tlsDisableAutofill)
-=======
-	tlsExtraDomains []string, TLSDisableAutofill bool) (bool, error) {
-
-	// Parse the slice of IP strings.
-	ips, err := ipAddresses(tlsExtraIPs, TLSDisableAutofill)
->>>>>>> ae569f60
 	if err != nil {
 		return false, err
 	}
@@ -198,11 +173,7 @@
 	}
 
 	// Get the full list of DNS names to use.
-<<<<<<< HEAD
 	_, dnsNames := dnsNames(tlsExtraDomains, tlsDisableAutofill)
-=======
-	_, dnsNames := dnsNames(tlsExtraDomains, TLSDisableAutofill)
->>>>>>> ae569f60
 
 	// We do the same kind of deduplication for the DNS names.
 	dns1 := make(map[string]struct{})
@@ -243,13 +214,8 @@
 // This function is adapted from https://github.com/btcsuite/btcd and
 // https://github.com/btcsuite/btcutil
 func GenCertPair(org, certFile, keyFile string, tlsExtraIPs,
-<<<<<<< HEAD
 	tlsExtraDomains []string, tlsDisableAutofill bool, certValidity time.Duration,
-	encryptKey bool, keyRing keychain.KeyRing) ([]byte, []byte, error) {
-=======
-	tlsExtraDomains []string, certValidity time.Duration, encryptKey bool,
-	keyRing keychain.KeyRing, TLSDisableAutofill bool, keyType string) ([]byte, []byte, error) {
->>>>>>> ae569f60
+	encryptKey bool, keyRing keychain.KeyRing, keyType string) ([]byte, []byte, error) {
 
 	now := time.Now()
 	validUntil := now.Add(certValidity)
@@ -267,23 +233,10 @@
 
 	// Get all DNS names and IP addresses to use when creating the
 	// certificate.
-<<<<<<< HEAD
 	host, dnsNames := dnsNames(tlsExtraDomains, tlsDisableAutofill)
 	ipAddresses, err := ipAddresses(tlsExtraIPs, tlsDisableAutofill)
 	if err != nil {
 		return nil, nil, err
-	}
-
-	// Generate a private key for the certificate.
-	priv, err := ecdsa.GenerateKey(elliptic.P256(), rand.Reader)
-	if err != nil {
-		return nil, nil, err
-=======
-	host, dnsNames := dnsNames(tlsExtraDomains, TLSDisableAutofill)
-	ipAddresses, err := ipAddresses(tlsExtraIPs, TLSDisableAutofill)
-	if err != nil {
-		return nil, nil, err
->>>>>>> ae569f60
 	}
 
 	// Construct the certificate template.
@@ -306,12 +259,6 @@
 		IPAddresses: ipAddresses,
 	}
 
-<<<<<<< HEAD
-	derBytes, err := x509.CreateCertificate(rand.Reader, &template,
-		&template, &priv.PublicKey, priv)
-	if err != nil {
-		return nil, nil, fmt.Errorf("failed to create certificate: %v", err)
-=======
 	// Generate a private key for the certificate.
 	var derBytes []byte
 	var keyBytes []byte
@@ -352,7 +299,6 @@
 		encodeString = "RSA PRIVATE KEY"
 	} else {
 		return nil, nil, fmt.Errorf("Unknown keyType: %s", keyType)
->>>>>>> ae569f60
 	}
 
 	certBuf := &bytes.Buffer{}
@@ -362,13 +308,6 @@
 		return nil, nil, fmt.Errorf("failed to encode certificate: %v", err)
 	}
 
-<<<<<<< HEAD
-	keybytes, err := x509.MarshalECPrivateKey(priv)
-	if err != nil {
-		return nil, nil, fmt.Errorf("unable to encode privkey: %v", err)
-	}
-=======
->>>>>>> ae569f60
 	keyBuf := &bytes.Buffer{}
 	err = pem.Encode(keyBuf, &pem.Block{Type: encodeString,
 		Bytes: keyBytes})
@@ -384,11 +323,7 @@
 	}
 	if keyFile != "" {
 		keyPayload := keyBuf.Bytes()
-<<<<<<< HEAD
 		// If the user requests the TLS key to be encrypted on disk we do so
-=======
-		// If enabled, encrypt the TLS private key on disk
->>>>>>> ae569f60
 		if encryptKey {
 			var b bytes.Buffer
 			lnencrypt.EncryptPayloadToWriter(*keyBuf, &b, keyRing)
